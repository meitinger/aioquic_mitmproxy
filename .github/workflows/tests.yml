--- conflicted
+++ resolved
@@ -61,22 +61,7 @@
           python-version: ${{ matrix.python }}
       - name: Disable firewall
         if: matrix.os == 'macos-latest'
-<<<<<<< HEAD
         run: sudo /usr/libexec/ApplicationFirewall/socketfilterfw --setglobalstate off
-=======
-        run: |
-          sudo /usr/libexec/ApplicationFirewall/socketfilterfw --setglobalstate off
-          echo "AIOQUIC_SKIP_TESTS=chacha20" >> $GITHUB_ENV
-          echo "CFLAGS=-I/usr/local/opt/openssl/include" >> $GITHUB_ENV
-          echo "LDFLAGS=-L/usr/local/opt/openssl/lib" >> $GITHUB_ENV
-      - name: Install OpenSSL
-        if: matrix.os == 'windows-latest'
-        run: |
-          choco install openssl --no-progress
-          echo "INCLUDE=C:\Progra~1\OpenSSL\include" >> $GITHUB_ENV
-          echo "LIB=C:\Progra~1\OpenSSL\lib" >> $GITHUB_ENV
-        shell: bash
->>>>>>> b0974782
       - name: Run tests
         run: |
           python -m pip install -U pip setuptools wheel
@@ -94,59 +79,8 @@
       - uses: actions/checkout@v3
       - uses: actions/setup-python@v4
         with:
-<<<<<<< HEAD
-          python-version: 3.7
+          python-version: 3.8
       - name: Build source package and universal wheel
-=======
-          python-version: 3.8
-      - name: Build source package
-        run: |
-          pip install -U build
-          python -m build --sdist
-      - name: Upload source package
-        uses: actions/upload-artifact@v3
-        with:
-          name: dist
-          path: dist/
-
-  package-wheel:
-    runs-on: ${{ matrix.os }}
-    strategy:
-      fail-fast: false
-      matrix:
-        include:
-          - os: macos-latest
-            arch: arm64
-          - os: macos-latest
-            arch: x86_64
-          - os: ubuntu-latest
-            arch: i686
-          - os: ubuntu-latest
-            arch: x86_64
-          - os: windows-latest
-            arch: AMD64
-          - os: windows-latest
-            arch: x86
-    steps:
-      - uses: actions/checkout@v3
-      - uses: actions/setup-python@v4
-        with:
-          python-version: 3.8
-      - name: Install QEMU
-        if: matrix.os == 'ubuntu-latest'
-        uses: docker/setup-qemu-action@v2
-      - name: Build wheels
-        env:
-          CIBW_ARCHS: ${{ matrix.arch }}
-          CIBW_BEFORE_BUILD: python scripts/fetch-vendor.py /tmp/vendor
-          CIBW_BEFORE_BUILD_WINDOWS: python scripts\fetch-vendor.py C:\cibw\vendor
-          CIBW_ENVIRONMENT: AIOQUIC_SKIP_TESTS=ipv6,loss CFLAGS=-I/tmp/vendor/include LDFLAGS=-L/tmp/vendor/lib
-          CIBW_ENVIRONMENT_WINDOWS: AIOQUIC_SKIP_TESTS=ipv6,loss INCLUDE=C:\\cibw\\vendor\\include LIB=C:\\cibw\\vendor\\lib
-          CIBW_SKIP: cp36-* cp37-* pp36-* pp37-* *-musllinux*
-          CIBW_TEST_COMMAND: python -m unittest discover -t {project} -s {project}/tests
-          # there are no wheels for cryptography on these platforms
-          CIBW_TEST_SKIP: "*-{manylinux_i686,win32} pp*"
->>>>>>> b0974782
         run: |
           pip install wheel
           python setup.py sdist bdist_wheel
