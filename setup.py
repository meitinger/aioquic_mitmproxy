import os.path

import setuptools

root_dir = os.path.abspath(os.path.dirname(__file__))

about = {}
about_file = os.path.join(root_dir, "src", "aioquic", "about.py")
with open(about_file, encoding="utf-8") as fp:
    exec(fp.read(), about)

readme_file = os.path.join(root_dir, "README.rst")
with open(readme_file, encoding="utf-8") as f:
    long_description = f.read()

<<<<<<< HEAD

=======
>>>>>>> 137dc7e5
setuptools.setup(
    name=about["__title__"],
    version=about["__version__"],
    description=about["__summary__"],
    long_description=long_description,
    url=about["__uri__"],
    author=about["__author__"],
    author_email=about["__email__"],
    license=about["__license__"],
    include_package_data=True,
    classifiers=[
        "Development Status :: 4 - Beta",
        "Environment :: Web Environment",
        "Intended Audience :: Developers",
        "License :: OSI Approved :: BSD License",
        "Operating System :: OS Independent",
        "Programming Language :: Python",
        "Programming Language :: Python :: 3",
        "Programming Language :: Python :: 3.7",
        "Programming Language :: Python :: 3.8",
        "Programming Language :: Python :: 3.9",
        "Programming Language :: Python :: 3.10",
        "Programming Language :: Python :: 3.11",
        "Topic :: Internet :: WWW/HTTP",
    ],
    package_dir={"": "src"},
    package_data={"aioquic": ["py.typed"]},
    packages=["aioquic", "aioquic.asyncio", "aioquic.h0", "aioquic.h3", "aioquic.quic"],
    install_requires=[
        "certifi",
        "cryptography >= 3.1",
        "pylsqpack >= 0.3.3, < 0.4.0",
        "pyopenssl >= 20, < 22",
    ],
)<|MERGE_RESOLUTION|>--- conflicted
+++ resolved
@@ -13,10 +13,6 @@
 with open(readme_file, encoding="utf-8") as f:
     long_description = f.read()
 
-<<<<<<< HEAD
-
-=======
->>>>>>> 137dc7e5
 setuptools.setup(
     name=about["__title__"],
     version=about["__version__"],
